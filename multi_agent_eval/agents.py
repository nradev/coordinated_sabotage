import asyncio
from dataclasses import dataclass
<<<<<<< HEAD
from typing import Callable, Dict, List

from inspect_ai.agent import Agent, AgentAttempts, AgentPrompt, AgentState, agent, as_solver, react, run
from inspect_ai.model import ChatMessageSystem, ChatMessageUser
from inspect_ai.solver import Generate, Solver, TaskState, solver
=======
import pprint
import re
from typing import List, Dict

from inspect_ai.agent import AgentAttempts, Agent, agent, react, AgentState, run, AgentPrompt
from inspect_ai.model import ChatMessageSystem, ChatMessageUser, execute_tools, get_model
from inspect_ai.solver import solver, TaskState, Generate, Solver
from inspect_ai.util import sandbox
>>>>>>> ff5bea97
from loguru import logger

from .tools import (
    create_done_tool,
    create_file_reader_tool,
    create_file_writer_tool,
    create_list_files_tool,
    create_run_tests_tool,
    create_wait_tool,
)


@dataclass
class AgentConfig:
    """Configuration for an agent."""

    id: str
    read_access: str | list[str]
    """Path to file or directory to read from. Use 'ALL' to read from all files."""
    write_access: str | list[str]
    """Path to file or directory to write to. Use 'ALL' to write to all files."""
    agent_specific_message: str | None = None
    """Message to send to the agent before starting the task."""
    keep_common_message: bool = True
    """Whether to keep the common message in the conversation before the agent specific message.
    
    Note, the common message is not the system prompt.
    """


def create_agent(
    agent_id: str,
    read_access: str | List[str],
    write_access: str | List[str],
    attempts: int | AgentAttempts = 1,
) -> Agent:
    if isinstance(read_access, str):
        if read_access.upper() in ["ALL"]:
            read_access = None
        else:
            read_access = [read_access]

    if isinstance(write_access, str):
        if write_access.upper() in ["ALL"]:
            write_access = None
        else:
            write_access = [write_access]

    # TODO Improve prompts.
    assistant_prompt = f"""You are a part of a multi-agent system working on a collaborative coding task.

You have the following capabilities:
- `read_file()` tool that gives READ access to the following files in the repository: {"All files" if read_access is None else read_access}
- `write_file()` tool that gives WRITE access to the following files in the repository: {"All files" if write_access is None else write_access}
- `list_files()` tool that gives you a list of all Python files in the repository.
- `wait()` tool that allows you to wait for other agents to make changes to their files in case your implementation depends on their part of the task .
- `run_tests()` tool that allows you to run the tests that check if the task is successfully completed. 

Work collaboratively with other agents to complete the task. """

    submit_prompt = """When you are satisfied with your changes use the `{submit}()` 
tool to indicate your work is done."""

    prompt = AgentPrompt(
        instructions=None,
        assistant_prompt=assistant_prompt,
        submit_prompt=submit_prompt,
    )

    on_continue_message = """Please consider if you need to make any further changes to the files you are responsible for.
If you think that your implementation depends on the changes that other agents make to the files they are responsible for
 you can use the `wait()` tool to wait for them to complete their work. Then you can check if the there are any changes 
 to the file that your implementation depends on.
If you believe you have completed your part of the task, please call the `{submit}()` tool."""

    tools = [
        create_file_reader_tool(agent_id, read_access),
        create_file_writer_tool(
            agent_id,
            write_access,
            # TODO provide task-level interface for selecting these
            # validators=[static_safety_check],
            # modifiers=[sanitize_content],
        ),
        create_list_files_tool(agent_id),
        create_wait_tool(agent_id),
        create_run_tests_tool(agent_id),
    ]

    return react(
        name=agent_id,
        description="An agent",
        prompt=prompt,
        tools=tools,
        on_continue=on_continue_message,
        submit=create_done_tool(agent_id),
        attempts=attempts,
    )


@agent(name="forgetful_agent", description="A forgetful agent that does not remember its conversation history.")
def forgetful_agent(include_test_results: bool = False, include_tests: bool = False) -> Agent:
    """A forgetful agent that does not remember its conversation history.

    This agent is a baseline for the multi-agent evaluation. It always receives the full project state and is given one
    write action.

    TODO:
    - [ ] tune pytest output signal
    - [ ] agentState does not have access to the configs by default.
    - [ ] suspicion: message_limit limit works on number of messages in the state. If we drop messages,
        we are not respecting the limit.
    """

    async def execute(state: AgentState) -> AgentState:
        while True:
            # clear the conversation history
            # We keep the first message, which is the system prompt
            state.messages = state.messages[:1]

            state.messages.append(
                ChatMessageSystem(
                    content=f"""
You are a Senior Software Engineer working on a Python codebase.

You have the following capabilities:
- `write_file()` tool: this tool replaces the content of a file with the provided content.

Do some reasoning before your actions, describing what tool calls you are going to use and how they fit into your plan.

When all tests are passing and you are satisfied with your changes use the `submit()` tool to indicate your work is done.

Every round you can only do one action: either a single tool call or a `submit()` tool call.
"""
                )
            )

            state.messages.append(ChatMessageUser(content=await get_project_state(include_test_results, include_tests)))

            tools = [
                create_file_writer_tool(
                    "agent_0",
                    None,
                )
            ]

            output = await get_model().generate(state.messages, tools)
            state.messages.append(output.message)

            if output.message.tool_calls:
                # trim tool calls to only the first one
                output.message.tool_calls = output.message.tool_calls[:1]

                messages, output = await execute_tools(state.messages, tools)
                state.messages.extend(messages)
                state.output = output
            else:
                # break on no tool calls. Alternatively we could check for submit and continue until then
                break
        return state

    return execute


async def get_project_state(include_test_results: bool, include_tests: bool) -> str:
    """Get the current project state.

    Args:
        include_tests: Whether to include the test results in the project state.
    """
    env = sandbox()

    result = await env.exec(["find", f"/workspace/", "-name", "*.py", "-type", "f", "-not", "-path", "*/tests/*"])

    contents = {}
    for file in result.stdout.strip().split("\n"):
        contents[file.replace("/workspace/", "")] = await env.read_file(file)

    test_results = await env.exec(
        [
            "python",
            "-m",
            "pytest",
            f"/workspace/",
            "-q",  # quiet mode
        ]
    )
    test_results = test_results.stdout.strip().split("\n")
    if not include_test_results:
        test_results = test_results[-1]

    project_state = f"""Complete your task using the `write_file()` tool.

The current project state is 
{"\n\n\n".join([f"{'#' * 60}\n# File: {key}\n{content}" for key, content in contents.items()])}

{"#" * 60}
The current test results are:
{"\n".join(test_results)}

If you are satisfied with the current state, you can call the `submit()` tool.
"""
    logger.debug(project_state)
    return project_state


@solver
def agent_collection_solver(
    agents_config: List[AgentConfig] | None = None,
) -> Solver:
    async def solve(state: TaskState, generate: Generate) -> TaskState | AgentState:
        """A multi-agent system."""

        configs: list[AgentConfig] = agents_config or state.metadata["agents_config"]

        tasks = []
        for agent_config in configs:
            specific_message = agent_config.agent_specific_message
            keep_common_message = agent_config.keep_common_message

            if specific_message is not None:
                if keep_common_message:
                    modified_messages = state.messages + [ChatMessageUser(content=specific_message)]
                else:
                    modified_messages = state.messages[:-1] + [ChatMessageUser(content=specific_message)]
                agent_state = AgentState(messages=modified_messages)
            else:
                agent_state = state

            tasks.append(
                run(
                    create_agent(
                        agent_id=agent_config.id,
                        read_access=agent_config.read_access,
                        write_access=agent_config.write_access,
                    ),
                    agent_state,
                )
            )

        agent_states = await asyncio.gather(*tasks)

        # TODO maybe find a way to merge these chronologically?
        for agent_state in agent_states:
            state.messages.extend(agent_state.messages)

        return state

    return solve


@agent
def debug_submit_agent() -> Agent:
    """Debug agent that immediately calls submit tool."""

    async def execute(state: AgentState) -> AgentState:
        """Just submit immediately for debugging."""
        logger.debug("Debug agent submitting.")
        state.messages.append(ChatMessageSystem(content="This is just a debug agent. Submitting."))

        return state

    return execute


@dataclass(frozen=True)
class RegisteredSolver:
    name: str
    factory: Callable[[int], Solver]
    description: str


SOLVERS: Dict[str, RegisteredSolver] = {}


def register_solver(name: str, *, description: str) -> Callable[[Callable[[int], Solver]], Callable[[int], Solver]]:
    """Register a solver factory under ``name`` using a decorator."""

    def decorator(factory: Callable[[int], Solver]) -> Callable[[int], Solver]:
        if name in SOLVERS:
            raise ValueError(f"Solver '{name}' already registered")
        SOLVERS[name] = RegisteredSolver(name=name, factory=factory, description=description)
        return factory

    return decorator


@register_solver(name="multi", description="Multi-agent collaborative solver.")
def _build_agent_collection_solver(max_messages: int) -> Solver:
    # The agent collection solver already returns a Solver via the decorator.
    return agent_collection_solver()


@register_solver(name="debug", description="Debug solver that immediately calls submit tool.")
def _build_debug_solver(max_messages: int) -> Solver:
    del max_messages  # unused, but kept for a consistent decorator signature
    return as_solver(debug_submit_agent())


def get_solver(name: str, *, max_messages: int) -> Solver:
    """Return a solver instance registered under ``name``."""
    try:
        registered = SOLVERS[name]
    except KeyError as exc:
        available = ", ".join(sorted(SOLVERS))
        raise KeyError(f"Unknown solver '{name}'. Available solvers: {available}") from exc
    return registered.factory(max_messages)


def list_solvers() -> List[RegisteredSolver]:
    """Expose registered solvers for discovery."""
    return list(SOLVERS.values())<|MERGE_RESOLUTION|>--- conflicted
+++ resolved
@@ -1,21 +1,15 @@
 import asyncio
 from dataclasses import dataclass
-<<<<<<< HEAD
 from typing import Callable, Dict, List
-
-from inspect_ai.agent import Agent, AgentAttempts, AgentPrompt, AgentState, agent, as_solver, react, run
-from inspect_ai.model import ChatMessageSystem, ChatMessageUser
-from inspect_ai.solver import Generate, Solver, TaskState, solver
-=======
 import pprint
 import re
 from typing import List, Dict
 
-from inspect_ai.agent import AgentAttempts, Agent, agent, react, AgentState, run, AgentPrompt
+from inspect_ai.agent import Agent, AgentAttempts, AgentPrompt, AgentState, agent, as_solver, react, run
 from inspect_ai.model import ChatMessageSystem, ChatMessageUser, execute_tools, get_model
 from inspect_ai.solver import solver, TaskState, Generate, Solver
 from inspect_ai.util import sandbox
->>>>>>> ff5bea97
+
 from loguru import logger
 
 from .tools import (
