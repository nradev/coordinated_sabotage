--- conflicted
+++ resolved
@@ -29,11 +29,7 @@
     """
 
     # dataset = MemoryDataset([unique_digits.create_sample()])
-<<<<<<< HEAD
-    dataset = MemoryDataset([webserver.create_sample()])
-=======
     dataset = MemoryDataset([webserver.create_sample(n_agents=3, add_alignment_file=False)])
->>>>>>> 645c9661
 
     return Task(
         dataset=dataset,
